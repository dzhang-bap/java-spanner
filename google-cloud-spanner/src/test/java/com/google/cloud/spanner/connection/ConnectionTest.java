--- conflicted
+++ resolved
@@ -23,7 +23,7 @@
 import com.google.api.core.ApiFutures;
 import com.google.cloud.spanner.AbortedException;
 import com.google.cloud.spanner.ErrorCode;
-import com.google.cloud.spanner.NonParallelUnitTest;
+import com.google.cloud.spanner.SerialUnitTest;
 import com.google.cloud.spanner.ResultSet;
 import com.google.cloud.spanner.SpannerException;
 import com.google.cloud.spanner.SpannerOptions;
@@ -40,33 +40,14 @@
 import java.util.concurrent.TimeoutException;
 import org.junit.AfterClass;
 import org.junit.Test;
-<<<<<<< HEAD
 import org.junit.experimental.categories.Category;
-import org.junit.runner.RunWith;
-import org.junit.runners.JUnit4;
-
-@RunWith(JUnit4.class)
-@Category(NonParallelUnitTest.class)
-public class ConnectionTest extends AbstractMockServerTest {
-  @Test
-  public void testDefaultOptimizerVersion() {
-    try (Connection connection = createConnection()) {
-      try (ResultSet rs =
-          connection.executeQuery(Statement.of("SHOW VARIABLE OPTIMIZER_VERSION"))) {
-        assertThat(rs.next()).isTrue();
-        assertThat(rs.getString("OPTIMIZER_VERSION")).isEqualTo("");
-        assertThat(rs.next()).isFalse();
-      }
-    }
-  }
-=======
 import org.junit.experimental.runners.Enclosed;
 import org.junit.runner.RunWith;
 
 @RunWith(Enclosed.class)
 public class ConnectionTest {
->>>>>>> 61ea2b94
-
+
+  @Category(SerialUnitTest.class)
   public static class DefaultConnectionOptionsTest extends AbstractMockServerTest {
     @Test
     public void testDefaultOptimizerVersion() {
@@ -211,6 +192,7 @@
     }
   }
 
+  @Category(SerialUnitTest.class)
   public static class ConnectionMinSessionsTest extends AbstractMockServerTest {
 
     @AfterClass
@@ -238,6 +220,7 @@
     }
   }
 
+  @Category(SerialUnitTest.class)
   public static class ConnectionMaxSessionsTest extends AbstractMockServerTest {
 
     @AfterClass
