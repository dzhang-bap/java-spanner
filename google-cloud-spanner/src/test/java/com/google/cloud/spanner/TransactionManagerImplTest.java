/*
 * Copyright 2017 Google LLC
 *
 * Licensed under the Apache License, Version 2.0 (the "License");
 * you may not use this file except in compliance with the License.
 * You may obtain a copy of the License at
 *
 *       http://www.apache.org/licenses/LICENSE-2.0
 *
 * Unless required by applicable law or agreed to in writing, software
 * distributed under the License is distributed on an "AS IS" BASIS,
 * WITHOUT WARRANTIES OR CONDITIONS OF ANY KIND, either express or implied.
 * See the License for the specific language governing permissions and
 * limitations under the License.
 */

package com.google.cloud.spanner;

import static com.google.common.truth.Truth.assertThat;
import static org.junit.Assert.assertNotNull;
import static org.junit.Assert.fail;
import static org.mockito.Mockito.doThrow;
import static org.mockito.Mockito.mock;
import static org.mockito.Mockito.times;
import static org.mockito.Mockito.verify;
import static org.mockito.Mockito.when;
import static org.mockito.MockitoAnnotations.initMocks;

import com.google.api.core.ApiFuture;
import com.google.api.core.ApiFutures;
import com.google.cloud.Timestamp;
import com.google.cloud.grpc.GrpcTransportOptions;
import com.google.cloud.grpc.GrpcTransportOptions.ExecutorFactory;
import com.google.cloud.spanner.TransactionManager.TransactionState;
import com.google.cloud.spanner.spi.v1.SpannerRpc;
import com.google.protobuf.ByteString;
import com.google.protobuf.Empty;
import com.google.spanner.v1.BeginTransactionRequest;
import com.google.spanner.v1.CommitRequest;
import com.google.spanner.v1.CommitResponse;
import com.google.spanner.v1.Transaction;
import io.opencensus.trace.Span;
import java.util.Arrays;
import java.util.Collections;
import java.util.List;
import java.util.UUID;
import java.util.concurrent.Executors;
import java.util.concurrent.ScheduledExecutorService;
import org.junit.Before;
import org.junit.Test;
import org.junit.runner.RunWith;
import org.junit.runners.JUnit4;
import org.mockito.Mock;
import org.mockito.Mockito;
import org.mockito.invocation.InvocationOnMock;
import org.mockito.stubbing.Answer;

@RunWith(JUnit4.class)
public class TransactionManagerImplTest {
  private static final class TestExecutorFactory
      implements ExecutorFactory<ScheduledExecutorService> {
    @Override
    public ScheduledExecutorService get() {
      return Executors.newSingleThreadScheduledExecutor();
    }

    @Override
    public void release(ScheduledExecutorService exec) {
      exec.shutdown();
    }
  }

  @Mock private SessionImpl session;
  @Mock TransactionRunnerImpl.TransactionContextImpl txn;
  private TransactionManagerImpl manager;

  @Before
  public void setUp() {
    initMocks(this);
    manager = new TransactionManagerImpl(session, mock(Span.class));
  }

  @Test
  public void beginCalledTwiceFails() {
    when(session.newTransaction()).thenReturn(txn);
    assertThat(manager.begin()).isEqualTo(txn);
    assertThat(manager.getState()).isEqualTo(TransactionState.STARTED);
    try {
      manager.begin();
      fail("Expected exception");
    } catch (IllegalStateException ex) {
      assertNotNull(ex.getMessage());
    }
  }

  @Test
  public void commitBeforeBeginFails() {
    try {
      manager.commit();
      fail("Expected exception");
    } catch (IllegalStateException ex) {
      assertNotNull(ex.getMessage());
    }
  }

  @Test
  public void rollbackBeforeBeginFails() {
    try {
      manager.rollback();
      fail("Expected exception");
    } catch (IllegalStateException ex) {
      assertNotNull(ex.getMessage());
    }
  }

  @Test
  public void resetBeforeBeginFails() {
    try {
      manager.resetForRetry();
      fail("Expected exception");
    } catch (IllegalStateException ex) {
      assertNotNull(ex.getMessage());
    }
  }

  @Test
  public void transactionRolledBackOnClose() {
    when(session.newTransaction()).thenReturn(txn);
    when(txn.isAborted()).thenReturn(false);
    manager.begin();
    manager.close();
    verify(txn).rollback();
  }

  @Test
  public void commitSucceeds() {
    when(session.newTransaction()).thenReturn(txn);
    Timestamp commitTimestamp = Timestamp.ofTimeMicroseconds(1);
    when(txn.commitTimestamp()).thenReturn(commitTimestamp);
    manager.begin();
    manager.commit();
    assertThat(manager.getState()).isEqualTo(TransactionState.COMMITTED);
    assertThat(manager.getCommitTimestamp()).isEqualTo(commitTimestamp);
  }

  @Test
  public void resetAfterSuccessfulCommitFails() {
    when(session.newTransaction()).thenReturn(txn);
    manager.begin();
    manager.commit();
    try {
      manager.resetForRetry();
      fail("Expected exception");
    } catch (IllegalStateException ex) {
      assertNotNull(ex.getMessage());
    }
  }

  @Test
  public void resetAfterAbortSucceeds() {
    when(session.newTransaction()).thenReturn(txn);
    manager.begin();
    doThrow(SpannerExceptionFactory.newSpannerException(ErrorCode.ABORTED, "")).when(txn).commit();
    try {
      manager.commit();
      fail("Expected AbortedException");
    } catch (AbortedException e) {
      assertThat(manager.getState()).isEqualTo(TransactionState.ABORTED);
    }
    txn = Mockito.mock(TransactionRunnerImpl.TransactionContextImpl.class);
    when(session.newTransaction()).thenReturn(txn);
    assertThat(manager.resetForRetry()).isEqualTo(txn);
    assertThat(manager.getState()).isEqualTo(TransactionState.STARTED);
  }

  @Test
  public void resetAfterErrorFails() {
    when(session.newTransaction()).thenReturn(txn);
    manager.begin();
    doThrow(SpannerExceptionFactory.newSpannerException(ErrorCode.UNKNOWN, "")).when(txn).commit();
    try {
      manager.commit();
      fail("Expected AbortedException");
    } catch (SpannerException e) {
      assertThat(e.getErrorCode()).isEqualTo(ErrorCode.UNKNOWN);
    }
    try {
      manager.resetForRetry();
      fail("Expected exception");
    } catch (IllegalStateException ex) {
      assertNotNull(ex.getMessage());
    }
  }

  @Test
  public void rollbackAfterCommitFails() {
    when(session.newTransaction()).thenReturn(txn);
    manager.begin();
    manager.commit();
    try {
      manager.rollback();
      fail("Expected exception");
    } catch (IllegalStateException ex) {
      assertNotNull(ex.getMessage());
    }
  }

  @Test
  public void commitAfterRollbackFails() {
    when(session.newTransaction()).thenReturn(txn);
    manager.begin();
    manager.rollback();
    try {
      manager.commit();
      fail("Expected exception");
    } catch (IllegalStateException ex) {
      assertNotNull(ex.getMessage());
    }
  }

  @SuppressWarnings("unchecked")
  @Test
  public void usesPreparedTransaction() {
    SpannerOptions options = mock(SpannerOptions.class);
    when(options.getNumChannels()).thenReturn(4);
    GrpcTransportOptions transportOptions = mock(GrpcTransportOptions.class);
    when(transportOptions.getExecutorFactory()).thenReturn(new TestExecutorFactory());
    when(options.getTransportOptions()).thenReturn(transportOptions);
    SessionPoolOptions sessionPoolOptions =
        SessionPoolOptions.newBuilder().setMinSessions(0).setIncStep(1).build();
    when(options.getSessionPoolOptions()).thenReturn(sessionPoolOptions);
    when(options.getSessionLabels()).thenReturn(Collections.<String, String>emptyMap());
    SpannerRpc rpc = mock(SpannerRpc.class);
    when(rpc.asyncDeleteSession(Mockito.anyString(), Mockito.anyMap()))
        .thenReturn(ApiFutures.immediateFuture(Empty.getDefaultInstance()));
    when(rpc.batchCreateSessions(
            Mockito.anyString(), Mockito.eq(1), Mockito.anyMap(), Mockito.anyMap()))
        .thenAnswer(
            new Answer<List<com.google.spanner.v1.Session>>() {
              @Override
              public List<com.google.spanner.v1.Session> answer(InvocationOnMock invocation) {
                return Arrays.asList(
                    com.google.spanner.v1.Session.newBuilder()
                        .setName((String) invocation.getArguments()[0] + "/sessions/1")
                        .setCreateTime(
                            com.google.protobuf.Timestamp.newBuilder()
                                .setSeconds(System.currentTimeMillis() * 1000))
                        .build());
              }
            });
    when(rpc.beginTransactionAsync(Mockito.any(BeginTransactionRequest.class), Mockito.anyMap()))
        .thenAnswer(
            new Answer<ApiFuture<Transaction>>() {
              @Override
<<<<<<< HEAD
              public ApiFuture<Transaction> answer(InvocationOnMock invocation) throws Throwable {
=======
              public ApiFuture<Transaction> answer(InvocationOnMock invocation) {
>>>>>>> daa75d66
                return ApiFutures.immediateFuture(
                    Transaction.newBuilder()
                        .setId(ByteString.copyFromUtf8(UUID.randomUUID().toString()))
                        .build());
              }
            });
    when(rpc.commitAsync(Mockito.any(CommitRequest.class), Mockito.anyMap()))
        .thenAnswer(
            new Answer<ApiFuture<CommitResponse>>() {
              @Override
              public ApiFuture<CommitResponse> answer(InvocationOnMock invocation)
                  throws Throwable {
                return ApiFutures.immediateFuture(
                    CommitResponse.newBuilder()
                        .setCommitTimestamp(
                            com.google.protobuf.Timestamp.newBuilder()
                                .setSeconds(System.currentTimeMillis() * 1000))
                        .build());
              }
            });
    DatabaseId db = DatabaseId.of("test", "test", "test");
    try (SpannerImpl spanner = new SpannerImpl(rpc, options)) {
      DatabaseClient client = spanner.getDatabaseClient(db);
      try (TransactionManager mgr = client.transactionManager()) {
        mgr.begin();
        mgr.commit();
      }
      verify(rpc, times(1))
          .beginTransactionAsync(Mockito.any(BeginTransactionRequest.class), Mockito.anyMap());
    }
  }
}<|MERGE_RESOLUTION|>--- conflicted
+++ resolved
@@ -252,11 +252,7 @@
         .thenAnswer(
             new Answer<ApiFuture<Transaction>>() {
               @Override
-<<<<<<< HEAD
-              public ApiFuture<Transaction> answer(InvocationOnMock invocation) throws Throwable {
-=======
               public ApiFuture<Transaction> answer(InvocationOnMock invocation) {
->>>>>>> daa75d66
                 return ApiFutures.immediateFuture(
                     Transaction.newBuilder()
                         .setId(ByteString.copyFromUtf8(UUID.randomUUID().toString()))
